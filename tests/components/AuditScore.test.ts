<<<<<<< HEAD
import { describe, expect, test, beforeEach, vi } from 'vitest'
import { mount } from '@vue/test-utils'
import { nextTick } from 'vue'
import AuditScore from '@/components/AuditScore.vue'

// Mock environment variables
Object.defineProperty(import.meta, 'env', {
  value: {
    VITE_API_URL: 'http://test.example.com'
  }
})

// Mock composables
vi.mock('@/composables/useErrorHandler', () => ({
  useErrorHandler: vi.fn(() => ({
    handleError: vi.fn(),
    showSuccess: vi.fn(),
    showWarning: vi.fn(),
    showInfo: vi.fn(),
    clearErrors: vi.fn(),
    errors: { value: [] },
    hasErrors: { value: false },
    isOnline: { value: true },
    networkErrors: { value: [] },
    validationErrors: { value: [] },
    calculationErrors: { value: [] }
  }))
}))

vi.mock('@/composables/useLogging', () => ({
  useLogging: vi.fn(() => ({
    logCalculation: vi.fn(),
    logUserAction: vi.fn(),
    logValidationError: vi.fn(),
    logError: vi.fn(),
    logInfo: vi.fn(),
    newCorrelationId: vi.fn(() => 'test-correlation-id')
  }))
}))

vi.mock('@/composables/useValidation', () => ({
  useValidation: vi.fn(() => ({
    validateAll: vi.fn().mockResolvedValue(true),
    state: {
      errors: []
    }
  }))
}))

// Mock sendDataToServer
vi.mock('@/assets/sendDataToServer.ts', () => ({
  default: vi.fn().mockResolvedValue({
    success: true,
    data: { message: 'Success' }
  })
}))

// Mock schemas
vi.mock('@/schemas/calculators', () => ({
  AuditSchema: {
    parse: vi.fn(),
    parseAsync: vi.fn()
  }
}))

vi.mock('@/schemas/patient', () => ({
  PatientPsychologySchema: {
    parse: vi.fn(),
    parseAsync: vi.fn()
  }
}))

// Mock PrimeVue useToast
vi.mock('primevue/usetoast', () => ({
  useToast: vi.fn(() => ({
    add: vi.fn()
  }))
}))

// Mock error boundary
vi.mock('@/utils/errorBoundary', () => ({
  errorBoundaryManager: {
    categorizeError: vi.fn(),
    getUserFriendlyMessage: vi.fn(),
    reportError: vi.fn()
  },
  ErrorType: {
    NETWORK: 'network',
    VALIDATION: 'validation',
    CALCULATION: 'calculation',
    UNKNOWN: 'unknown'
  }
}))

// Mock all the volt components
vi.mock('@/volt/Button.vue', () => ({
  default: {
    name: 'Button',
    props: ['label', 'icon', 'severity', 'type'],
    emits: ['click'],
    template: `
      <button 
        :type="type"
        @click="$emit('click')"
        data-testid="button"
      >
        {{ label }}
      </button>
    `
  }
}))

vi.mock('@/volt/SecondaryButton.vue', () => ({
  default: {
    name: 'SecondaryButton',
    props: ['label', 'icon', 'severity'],
    emits: ['click'],
    template: `
      <button 
        @click="$emit('click')"
        data-testid="secondary-button"
      >
        {{ label }}
      </button>
    `
  }
}))

vi.mock('@/volt/Message.vue', () => ({
  default: {
    name: 'Message',
    props: ['severity'],
    template: `
      <div data-testid="message" :class="'message-' + severity">
        <slot />
      </div>
    `
  }
}))

// Mock custom components
vi.mock('@/components/QuestionSingleComponent.vue', () => ({
  default: {
    name: 'QuestionSingleComponent',
    props: ['question', 'options', 'index', 'isUnanswered', 'name'],
    template: `
      <div data-testid="question-single-component">
        <div data-testid="question-text">{{ question.text }}</div>
        <div data-testid="question-type">{{ question.type }}</div>
      </div>
    `
  }
}))

vi.mock('@/components/PersonInfo.vue', () => ({
  default: {
    name: 'PersonInfo',
    props: ['name', 'age', 'minAge', 'maxAge', 'gender', 'genderdisplay'],
    emits: ['update:name', 'update:age', 'update:gender'],
    template: `
      <div data-testid="person-info">
        <input 
          :value="name" 
          @input="$emit('update:name', $event.target.value)"
          data-testid="name-input"
        />
        <input 
          :value="age" 
          @input="$emit('update:age', parseInt($event.target.value))"
          data-testid="age-input"
          type="number"
        />
        <select 
          :value="gender"
          @change="$emit('update:gender', $event.target.value)"
          data-testid="gender-select"
        >
          <option value="Mand">Mand</option>
          <option value="Kvinde">Kvinde</option>
        </select>
      </div>
    `
  }
}))

vi.mock('@/components/SurfaceCard.vue', () => ({
  default: {
    name: 'SurfaceCard',
    props: ['title'],
    template: `
      <div data-testid="surface-card">
        <h3 data-testid="card-title">{{ title }}</h3>
        <slot name="content" />
      </div>
    `
  }
}))

vi.mock('@/components/CopyDialog.vue', () => ({
  default: {
    name: 'CopyDialog',
    props: ['title', 'icon', 'severity', 'disabled'],
    template: `
      <button 
        data-testid="copy-dialog"
        :disabled="disabled"
      >
        {{ title }}
        <slot name="container" />
      </button>
    `
  }
}))

describe('AuditScore Component', () => {
  let wrapper: any

  beforeEach(() => {
    // Mock window for event dispatching used by composables
    Object.defineProperty(window, 'dispatchEvent', {
      value: vi.fn(),
      writable: true
    })
    
    wrapper = mount(AuditScore, {
      global: {
        stubs: {
          // Stub any remaining components that might cause issues
          teleport: true
        }
      }
    })
  })

  describe('Basic Rendering', () => {
    test('renders the component with correct structure', () => {
      expect(wrapper.find('[data-testid="surface-card"]').exists()).toBe(true)
      expect(wrapper.text()).toContain('AUDIT Alkoholafhængighedstest')
    })

    test('displays patient section', () => {
      const patientCard = wrapper.findAll('[data-testid="surface-card"]')[0]
      expect(patientCard.find('[data-testid="card-title"]').text()).toBe('Patient')
      expect(wrapper.find('[data-testid="person-info"]').exists()).toBe(true)
    })

    test('displays AUDIT questionnaire section', () => {
      const auditCard = wrapper.findAll('[data-testid="surface-card"]')[1]
      expect(auditCard.find('[data-testid="card-title"]').text()).toBe('AUDIT Alkoholafhængighedstest')
    })

    test('displays all 10 questions', () => {
      const questions = wrapper.findAll('[data-testid="question-single-component"]')
      expect(questions.length).toBe(10)
    })

    test('displays form buttons', () => {
      expect(wrapper.find('[data-testid="copy-dialog"]').exists()).toBe(true)
      expect(wrapper.find('[data-testid="secondary-button"]').exists()).toBe(true)
      expect(wrapper.find('[data-testid="button"]').exists()).toBe(true)
    })
  })

  describe('Initial State', () => {
    test('has correct default values', () => {
      const component = wrapper.vm as any
      
      // Patient info defaults
      expect(component.name).toBe('')
      expect(component.gender).toBe('Mand')
      expect(component.age).toBe(50)
      
      // Form state defaults
      expect(component.formSubmitted).toBe(false)
      expect(component.totalScore).toBe(0)
      expect(component.conclusion).toBe('')
      expect(component.validationMessage).toBe('')
      
      // Results state
      expect(component.resultsSection1).toEqual([])
    })

    test('has 10 questions with correct structure', () => {
      const component = wrapper.vm as any
      expect(component.questionsSection1.length).toBe(10)
      
      // Check all questions have required properties
      component.questionsSection1.forEach((question: any, index: number) => {
        expect(question).toHaveProperty('type')
        expect(question).toHaveProperty('text')
        expect(question).toHaveProperty('optionsType')
        expect(question).toHaveProperty('answer')
        expect(question.type).toBe('Listbox')
      })
    })

    test('questions have correct Danish text', () => {
      const component = wrapper.vm as any
      const firstQuestion = component.questionsSection1[0]
      const lastQuestion = component.questionsSection1[9]
      
      expect(firstQuestion.text).toBe('1. Hvor tit drikker du alkohol?')
      expect(lastQuestion.text).toContain('10. Har nogen i familien, en ven, en læge')
    })

    test('questions have correct initial answers', () => {
      const component = wrapper.vm as any
      
      // All questions should start with their first option value (0)
      component.questionsSection1.forEach((question: any) => {
        expect(question.answer).toBe(0)
      })
    })
  })

  describe('Question Options', () => {
    test('has correct option sets', () => {
      const component = wrapper.vm as any
      
      expect(component.options1.length).toBe(5)
      expect(component.options2.length).toBe(5)
      expect(component.options3.length).toBe(5)
      expect(component.options4.length).toBe(5)
      expect(component.options5.length).toBe(3)
    })

    test('options1 has correct frequency values', () => {
      const component = wrapper.vm as any
      const values = component.options1.map((opt: any) => opt.value)
      expect(values).toEqual([0, 1, 2, 3, 4])
      expect(component.options1[0].text).toBe('Aldrig')
      expect(component.options1[4].text).toBe('Fire gange om ugen eller oftere')
    })

    test('options5 has correct yes/no values', () => {
      const component = wrapper.vm as any
      const values = component.options5.map((opt: any) => opt.value)
      expect(values).toEqual([0, 2, 4])
      expect(component.options5[0].text).toBe('Nej')
      expect(component.options5[2].text).toBe('Ja, inden for det seneste år')
    })

    test('getOptions function returns correct option sets', () => {
      const component = wrapper.vm as any
      
      expect(component.getOptions('options1')).toEqual(component.options1)
      expect(component.getOptions('options5')).toEqual(component.options5)
    })
  })

  describe('Form Validation', () => {
    test('validation fails when questions are unanswered', async () => {
      const component = wrapper.vm as any
      
      // Set some questions to null (unanswered)
      component.questionsSection1[0].answer = null
      component.questionsSection1[1].answer = null
      
      const isValid = component.validateQuestions()
      
      expect(isValid).toBe(false)
      expect(component.validationMessage).toBe('Alle spørgsmål skal udfyldes.')
    })

    test('validation passes when all questions are answered', () => {
      const component = wrapper.vm as any
      
      // All questions already have default answers (0)
      const isValid = component.validateQuestions()
      
      expect(isValid).toBe(true)
      expect(component.validationMessage).toBe('')
    })

    test('isUnanswered correctly identifies null answers', () => {
      const component = wrapper.vm as any
      
      const answeredQuestion = { answer: 0 }
      const unansweredQuestion = { answer: null }
      
      expect(component.isUnanswered(answeredQuestion)).toBe(false)
      expect(component.isUnanswered(unansweredQuestion)).toBe(true)
    })

    test('form submission is prevented when validation fails', async () => {
      const component = wrapper.vm as any
      
      // Set question to unanswered
      component.questionsSection1[0].answer = null
      
      // Mock calculateResults to verify it's not called
      const calculateSpy = vi.spyOn(component, 'calculateResults')
      
      await component.handleSubmit()
      
      expect(component.formSubmitted).toBe(true)
      expect(component.validationMessage).toBe('Alle spørgsmål skal udfyldes.')
      expect(calculateSpy).not.toHaveBeenCalled()
    })
  })

  describe('Calculation Logic', () => {
    test('calculates total score correctly', () => {
      const component = wrapper.vm as any
      
      // Set specific scores
      component.questionsSection1[0].answer = 1
      component.questionsSection1[1].answer = 2
      component.questionsSection1[2].answer = 1
      // Rest remain 0
      
      component.calculateResults()
      
      expect(component.totalScore).toBe(4)
      expect(component.resultsSection1.length).toBe(10)
    })

    test('determines conclusion for low risk score', () => {
      const component = wrapper.vm as any
      
      // Set score below threshold
      component.questionsSection1.forEach((q: any, i: number) => {
        q.answer = i < 3 ? 1 : 0 // Total = 3
      })
      
      component.calculateResults()
      
      expect(component.totalScore).toBe(3)
      expect(component.conclusion).toBe('Ikke tegn på alkoholafhængighed (AUDIT Score < 8)')
      expect(component.conclusionSeverity).toBe('success')
    })

    test('determines conclusion for high risk score', () => {
      const component = wrapper.vm as any
      
      // Set score above threshold
      component.questionsSection1.forEach((q: any, i: number) => {
        q.answer = i < 8 ? 1 : 0 // Total = 8
      })
      
      component.calculateResults()
      
      expect(component.totalScore).toBe(8)
      expect(component.conclusion).toBe('Tegn på alkoholafhængighed (AUDIT Score ≥ 8)')
      expect(component.conclusionSeverity).toBe('warn')
    })

    test('handles boundary cases correctly', () => {
      const component = wrapper.vm as any
      
      // Test score of exactly 7 (just below threshold)
      component.questionsSection1.forEach((q: any, i: number) => {
        q.answer = i < 7 ? 1 : 0 // Total = 7
      })
      
      component.calculateResults()
      
      expect(component.totalScore).toBe(7)
      expect(component.conclusion).toBe('Ikke tegn på alkoholafhængighed (AUDIT Score < 8)')
      expect(component.conclusionSeverity).toBe('success')
    })

    test('creates correct result structure', () => {
      const component = wrapper.vm as any
      
      component.questionsSection1[0].answer = 2
      component.calculateResults()
      
      const firstResult = component.resultsSection1[0]
      expect(firstResult).toHaveProperty('question')
      expect(firstResult).toHaveProperty('text')
      expect(firstResult).toHaveProperty('score')
      expect(firstResult.question).toBe('1')
      expect(firstResult.score).toBe(2)
      expect(firstResult.text).toBe('1. Hvor tit drikker du alkohol?')
    })
  })

  describe('Interactive Behaviors', () => {
    test('reset function clears results and resets questions', () => {
      const component = wrapper.vm as any
      
      // Set some data
      component.questionsSection1[0].answer = 3
      component.resultsSection1 = [{ question: '1', text: 'test', score: 3 }]
      component.totalScore = 10
      component.validationMessage = 'test message'
      component.formSubmitted = true
      
      component.resetQuestions()
      
      // Check questions reset to first option value
      expect(component.questionsSection1[0].answer).toBe(0)
      
      // Check state cleared
      expect(component.resultsSection1).toEqual([])
      expect(component.totalScore).toBe(0)
      expect(component.validationMessage).toBe('')
      expect(component.formSubmitted).toBe(false)
    })

    test('reset button works correctly', async () => {
      const component = wrapper.vm as any
      
      // Set some initial state to verify reset works
      component.questionsSection1[0].answer = 3
      component.totalScore = 10
      component.formSubmitted = true
      
      // Call resetQuestions directly to test functionality
      component.resetQuestions()
      
      expect(component.questionsSection1[0].answer).toBe(0)
      expect(component.totalScore).toBe(0)
      expect(component.formSubmitted).toBe(false)
    })

    test('handleSubmit works correctly when valid', async () => {
      const component = wrapper.vm as any
      
      // Verify initial state
      expect(component.formSubmitted).toBe(false)
      expect(component.totalScore).toBe(0)
      
      // All questions already have valid answers (0)
      // Call handleSubmit directly to test functionality
      await component.handleSubmit()
      
      expect(component.formSubmitted).toBe(true)
      expect(component.totalScore).toBeGreaterThanOrEqual(0) // Score calculated
      expect(component.resultsSection1.length).toBe(10) // Results created
    })

    test('generatePayload creates correct data structure', () => {
      const component = wrapper.vm as any
      
      component.name = 'Test Patient'
      component.age = 45
      component.gender = 'Kvinde'
      component.totalScore = 5
      
      const payload = component.generatePayload()
      
      expect(payload).toHaveProperty('name', 'Test Patient')
      expect(payload).toHaveProperty('age', 45)
      expect(payload).toHaveProperty('gender', 'Kvinde')
      expect(payload).toHaveProperty('answers')
      expect(payload).toHaveProperty('scores')
      expect(payload.scores.totalScore).toBe(5)
      expect(payload.answers.length).toBe(10)
    })
  })

  describe('Results Display', () => {
    test('results section not displayed initially', () => {
      expect(wrapper.find('.results').exists()).toBe(false)
    })

    test('results section displayed after calculation', async () => {
      const component = wrapper.vm as any
      
      // Trigger calculation
      component.calculateResults()
      await nextTick()
      
      expect(component.resultsSection1.length).toBe(10)
      // Results section should appear when resultsSection1 has content
    })

    test('copy dialog behavior with no results', () => {
      const component = wrapper.vm as any
      const copyDialog = wrapper.find('[data-testid="copy-dialog"]')
      
      // Initially resultsSection is null and resultsSection1 is empty
      expect(component.resultsSection).toBe(null)
      expect(component.resultsSection1).toEqual([])
      expect(copyDialog.exists()).toBe(true)
    })

    test('copy dialog enabled after calculation', async () => {
      const component = wrapper.vm as any
      
      component.calculateResults()
      await nextTick()
      
      // After calculation, resultsSection1 should have content
      expect(component.resultsSection1.length).toBeGreaterThan(0)
      
      const copyDialog = wrapper.find('[data-testid="copy-dialog"]')
      // The disabled attribute depends on resultsSection (DOM ref), not resultsSection1 (array)
      // In our test environment, this may not work exactly as in browser
      expect(copyDialog.exists()).toBe(true)
    })
  })

  describe('Patient Info Integration', () => {
    test('updates patient name correctly', async () => {
      const nameInput = wrapper.find('[data-testid="name-input"]')
      await nameInput.setValue('John Doe')
      
      const component = wrapper.vm as any
      expect(component.name).toBe('John Doe')
    })

    test('updates patient age correctly', async () => {
      const ageInput = wrapper.find('[data-testid="age-input"]')
      await ageInput.setValue('35')
      
      const component = wrapper.vm as any
      expect(component.age).toBe(35)
    })

    test('updates patient gender correctly', async () => {
      const genderSelect = wrapper.find('[data-testid="gender-select"]')
      await genderSelect.setValue('Kvinde')
      
      const component = wrapper.vm as any
      expect(component.gender).toBe('Kvinde')
    })
  })
})
=======
import { describe, expect, test, vi, beforeEach } from 'vitest';
import { mount } from '@vue/test-utils';
import AuditScore from '@/components/AuditScore.vue';
import { ref } from 'vue';

// Mock the framework
const mockFramework = {
  patientData: ref({ name: 'Test Patient', age: 45, gender: 'male' }),
  calculatorData: ref({ question1: 1, question2: 2 }),
  result: ref(null),
  state: ref({ isSubmitting: false, isComplete: false }),
  canProceed: ref(true),
  setFieldValue: vi.fn(),
  submitCalculation: vi.fn(),
  resetCalculator: vi.fn(),
  initializeSteps: vi.fn(),
};

vi.mock('@/composables/useCalculatorFramework', () => ({
  useCalculatorFramework: () => mockFramework,
}));

// Define simple stubs for child components
const SurfaceCardStub = { name: 'SurfaceCard', template: '<div><slot name="content"></slot></div>' };
const PersonInfoStub = { name: 'PersonInfo', template: '<div />', emits: ['update:name', 'update:age', 'update:gender'] };
const QuestionSingleComponentStub = { name: 'QuestionSingleComponent', template: '<div />', props: ['question', 'answer'], emits: ['update:answer'] };
const ButtonStub = { name: 'Button', template: '<button @click="$emit(\'click\')">Beregn</button>', emits: ['click'] };
const SecondaryButtonStub = { name: 'SecondaryButton', template: '<button @click="$emit(\'click\')">Reset</button>', emits: ['click'] };
const MessageStub = { name: 'Message', template: '<div><slot /></div>' };

describe('Refactored AuditScore Component', () => {
  let wrapper: any;

  beforeEach(() => {
    vi.clearAllMocks();
    wrapper = mount(AuditScore, {
      global: {
        stubs: {
          SurfaceCard: SurfaceCardStub,
          PersonInfo: PersonInfoStub,
          QuestionSingleComponent: QuestionSingleComponentStub,
          Button: ButtonStub,
          SecondaryButton: SecondaryButtonStub,
          Message: MessageStub,
          CopyDialog: true,
        },
      },
    });
  });

  test('should initialize the calculator framework on mount', () => {
    expect(mockFramework.initializeSteps).toHaveBeenCalled();
  });

  test('should call framework.setFieldValue when patient info changes', async () => {
    const personInfo = wrapper.findComponent(PersonInfoStub);
    personInfo.vm.$emit('update:name', 'New Name');
    expect(mockFramework.setFieldValue).toHaveBeenCalledWith('patient', 'name', 'New Name');
  });

  test('should call framework.setFieldValue when a question answer changes', async () => {
    const questionComponents = wrapper.findAllComponents(QuestionSingleComponentStub);
    const firstQuestion = questionComponents[0];
    firstQuestion.vm.$emit('update:answer', 3);
    expect(mockFramework.setFieldValue).toHaveBeenCalledWith('calculator', 'question1', 3);
  });

  test('should call framework.submitCalculation when the submit button is clicked', async () => {
    const submitButton = wrapper.findComponent(ButtonStub);
    await submitButton.trigger('click');
    expect(mockFramework.submitCalculation).toHaveBeenCalled();
  });

  test('should call framework.resetCalculator when the reset button is clicked', async () => {
    const resetButton = wrapper.findComponent(SecondaryButtonStub);
    await resetButton.trigger('click');
    expect(mockFramework.resetCalculator).toHaveBeenCalled();
  });

  test('should display results when the framework state is complete', async () => {
    expect(wrapper.find('[data-testid="results-section"]').exists()).toBe(false);

    mockFramework.state.value.isComplete = true;
    mockFramework.result.value = {
      score: 15,
      interpretation: 'Tegn på alkoholafhængighed',
      riskLevel: 'high',
      recommendations: [],
    };
    await wrapper.vm.$nextTick();

    const resultsSection = wrapper.find('[data-testid="results-section"]');
    expect(resultsSection.exists()).toBe(true);
    expect(wrapper.text()).toContain('AUDIT Score 15 : Tegn på alkoholafhængighed');
  });
});
>>>>>>> c61112de
<|MERGE_RESOLUTION|>--- conflicted
+++ resolved
@@ -1,626 +1,3 @@
-<<<<<<< HEAD
-import { describe, expect, test, beforeEach, vi } from 'vitest'
-import { mount } from '@vue/test-utils'
-import { nextTick } from 'vue'
-import AuditScore from '@/components/AuditScore.vue'
-
-// Mock environment variables
-Object.defineProperty(import.meta, 'env', {
-  value: {
-    VITE_API_URL: 'http://test.example.com'
-  }
-})
-
-// Mock composables
-vi.mock('@/composables/useErrorHandler', () => ({
-  useErrorHandler: vi.fn(() => ({
-    handleError: vi.fn(),
-    showSuccess: vi.fn(),
-    showWarning: vi.fn(),
-    showInfo: vi.fn(),
-    clearErrors: vi.fn(),
-    errors: { value: [] },
-    hasErrors: { value: false },
-    isOnline: { value: true },
-    networkErrors: { value: [] },
-    validationErrors: { value: [] },
-    calculationErrors: { value: [] }
-  }))
-}))
-
-vi.mock('@/composables/useLogging', () => ({
-  useLogging: vi.fn(() => ({
-    logCalculation: vi.fn(),
-    logUserAction: vi.fn(),
-    logValidationError: vi.fn(),
-    logError: vi.fn(),
-    logInfo: vi.fn(),
-    newCorrelationId: vi.fn(() => 'test-correlation-id')
-  }))
-}))
-
-vi.mock('@/composables/useValidation', () => ({
-  useValidation: vi.fn(() => ({
-    validateAll: vi.fn().mockResolvedValue(true),
-    state: {
-      errors: []
-    }
-  }))
-}))
-
-// Mock sendDataToServer
-vi.mock('@/assets/sendDataToServer.ts', () => ({
-  default: vi.fn().mockResolvedValue({
-    success: true,
-    data: { message: 'Success' }
-  })
-}))
-
-// Mock schemas
-vi.mock('@/schemas/calculators', () => ({
-  AuditSchema: {
-    parse: vi.fn(),
-    parseAsync: vi.fn()
-  }
-}))
-
-vi.mock('@/schemas/patient', () => ({
-  PatientPsychologySchema: {
-    parse: vi.fn(),
-    parseAsync: vi.fn()
-  }
-}))
-
-// Mock PrimeVue useToast
-vi.mock('primevue/usetoast', () => ({
-  useToast: vi.fn(() => ({
-    add: vi.fn()
-  }))
-}))
-
-// Mock error boundary
-vi.mock('@/utils/errorBoundary', () => ({
-  errorBoundaryManager: {
-    categorizeError: vi.fn(),
-    getUserFriendlyMessage: vi.fn(),
-    reportError: vi.fn()
-  },
-  ErrorType: {
-    NETWORK: 'network',
-    VALIDATION: 'validation',
-    CALCULATION: 'calculation',
-    UNKNOWN: 'unknown'
-  }
-}))
-
-// Mock all the volt components
-vi.mock('@/volt/Button.vue', () => ({
-  default: {
-    name: 'Button',
-    props: ['label', 'icon', 'severity', 'type'],
-    emits: ['click'],
-    template: `
-      <button 
-        :type="type"
-        @click="$emit('click')"
-        data-testid="button"
-      >
-        {{ label }}
-      </button>
-    `
-  }
-}))
-
-vi.mock('@/volt/SecondaryButton.vue', () => ({
-  default: {
-    name: 'SecondaryButton',
-    props: ['label', 'icon', 'severity'],
-    emits: ['click'],
-    template: `
-      <button 
-        @click="$emit('click')"
-        data-testid="secondary-button"
-      >
-        {{ label }}
-      </button>
-    `
-  }
-}))
-
-vi.mock('@/volt/Message.vue', () => ({
-  default: {
-    name: 'Message',
-    props: ['severity'],
-    template: `
-      <div data-testid="message" :class="'message-' + severity">
-        <slot />
-      </div>
-    `
-  }
-}))
-
-// Mock custom components
-vi.mock('@/components/QuestionSingleComponent.vue', () => ({
-  default: {
-    name: 'QuestionSingleComponent',
-    props: ['question', 'options', 'index', 'isUnanswered', 'name'],
-    template: `
-      <div data-testid="question-single-component">
-        <div data-testid="question-text">{{ question.text }}</div>
-        <div data-testid="question-type">{{ question.type }}</div>
-      </div>
-    `
-  }
-}))
-
-vi.mock('@/components/PersonInfo.vue', () => ({
-  default: {
-    name: 'PersonInfo',
-    props: ['name', 'age', 'minAge', 'maxAge', 'gender', 'genderdisplay'],
-    emits: ['update:name', 'update:age', 'update:gender'],
-    template: `
-      <div data-testid="person-info">
-        <input 
-          :value="name" 
-          @input="$emit('update:name', $event.target.value)"
-          data-testid="name-input"
-        />
-        <input 
-          :value="age" 
-          @input="$emit('update:age', parseInt($event.target.value))"
-          data-testid="age-input"
-          type="number"
-        />
-        <select 
-          :value="gender"
-          @change="$emit('update:gender', $event.target.value)"
-          data-testid="gender-select"
-        >
-          <option value="Mand">Mand</option>
-          <option value="Kvinde">Kvinde</option>
-        </select>
-      </div>
-    `
-  }
-}))
-
-vi.mock('@/components/SurfaceCard.vue', () => ({
-  default: {
-    name: 'SurfaceCard',
-    props: ['title'],
-    template: `
-      <div data-testid="surface-card">
-        <h3 data-testid="card-title">{{ title }}</h3>
-        <slot name="content" />
-      </div>
-    `
-  }
-}))
-
-vi.mock('@/components/CopyDialog.vue', () => ({
-  default: {
-    name: 'CopyDialog',
-    props: ['title', 'icon', 'severity', 'disabled'],
-    template: `
-      <button 
-        data-testid="copy-dialog"
-        :disabled="disabled"
-      >
-        {{ title }}
-        <slot name="container" />
-      </button>
-    `
-  }
-}))
-
-describe('AuditScore Component', () => {
-  let wrapper: any
-
-  beforeEach(() => {
-    // Mock window for event dispatching used by composables
-    Object.defineProperty(window, 'dispatchEvent', {
-      value: vi.fn(),
-      writable: true
-    })
-    
-    wrapper = mount(AuditScore, {
-      global: {
-        stubs: {
-          // Stub any remaining components that might cause issues
-          teleport: true
-        }
-      }
-    })
-  })
-
-  describe('Basic Rendering', () => {
-    test('renders the component with correct structure', () => {
-      expect(wrapper.find('[data-testid="surface-card"]').exists()).toBe(true)
-      expect(wrapper.text()).toContain('AUDIT Alkoholafhængighedstest')
-    })
-
-    test('displays patient section', () => {
-      const patientCard = wrapper.findAll('[data-testid="surface-card"]')[0]
-      expect(patientCard.find('[data-testid="card-title"]').text()).toBe('Patient')
-      expect(wrapper.find('[data-testid="person-info"]').exists()).toBe(true)
-    })
-
-    test('displays AUDIT questionnaire section', () => {
-      const auditCard = wrapper.findAll('[data-testid="surface-card"]')[1]
-      expect(auditCard.find('[data-testid="card-title"]').text()).toBe('AUDIT Alkoholafhængighedstest')
-    })
-
-    test('displays all 10 questions', () => {
-      const questions = wrapper.findAll('[data-testid="question-single-component"]')
-      expect(questions.length).toBe(10)
-    })
-
-    test('displays form buttons', () => {
-      expect(wrapper.find('[data-testid="copy-dialog"]').exists()).toBe(true)
-      expect(wrapper.find('[data-testid="secondary-button"]').exists()).toBe(true)
-      expect(wrapper.find('[data-testid="button"]').exists()).toBe(true)
-    })
-  })
-
-  describe('Initial State', () => {
-    test('has correct default values', () => {
-      const component = wrapper.vm as any
-      
-      // Patient info defaults
-      expect(component.name).toBe('')
-      expect(component.gender).toBe('Mand')
-      expect(component.age).toBe(50)
-      
-      // Form state defaults
-      expect(component.formSubmitted).toBe(false)
-      expect(component.totalScore).toBe(0)
-      expect(component.conclusion).toBe('')
-      expect(component.validationMessage).toBe('')
-      
-      // Results state
-      expect(component.resultsSection1).toEqual([])
-    })
-
-    test('has 10 questions with correct structure', () => {
-      const component = wrapper.vm as any
-      expect(component.questionsSection1.length).toBe(10)
-      
-      // Check all questions have required properties
-      component.questionsSection1.forEach((question: any, index: number) => {
-        expect(question).toHaveProperty('type')
-        expect(question).toHaveProperty('text')
-        expect(question).toHaveProperty('optionsType')
-        expect(question).toHaveProperty('answer')
-        expect(question.type).toBe('Listbox')
-      })
-    })
-
-    test('questions have correct Danish text', () => {
-      const component = wrapper.vm as any
-      const firstQuestion = component.questionsSection1[0]
-      const lastQuestion = component.questionsSection1[9]
-      
-      expect(firstQuestion.text).toBe('1. Hvor tit drikker du alkohol?')
-      expect(lastQuestion.text).toContain('10. Har nogen i familien, en ven, en læge')
-    })
-
-    test('questions have correct initial answers', () => {
-      const component = wrapper.vm as any
-      
-      // All questions should start with their first option value (0)
-      component.questionsSection1.forEach((question: any) => {
-        expect(question.answer).toBe(0)
-      })
-    })
-  })
-
-  describe('Question Options', () => {
-    test('has correct option sets', () => {
-      const component = wrapper.vm as any
-      
-      expect(component.options1.length).toBe(5)
-      expect(component.options2.length).toBe(5)
-      expect(component.options3.length).toBe(5)
-      expect(component.options4.length).toBe(5)
-      expect(component.options5.length).toBe(3)
-    })
-
-    test('options1 has correct frequency values', () => {
-      const component = wrapper.vm as any
-      const values = component.options1.map((opt: any) => opt.value)
-      expect(values).toEqual([0, 1, 2, 3, 4])
-      expect(component.options1[0].text).toBe('Aldrig')
-      expect(component.options1[4].text).toBe('Fire gange om ugen eller oftere')
-    })
-
-    test('options5 has correct yes/no values', () => {
-      const component = wrapper.vm as any
-      const values = component.options5.map((opt: any) => opt.value)
-      expect(values).toEqual([0, 2, 4])
-      expect(component.options5[0].text).toBe('Nej')
-      expect(component.options5[2].text).toBe('Ja, inden for det seneste år')
-    })
-
-    test('getOptions function returns correct option sets', () => {
-      const component = wrapper.vm as any
-      
-      expect(component.getOptions('options1')).toEqual(component.options1)
-      expect(component.getOptions('options5')).toEqual(component.options5)
-    })
-  })
-
-  describe('Form Validation', () => {
-    test('validation fails when questions are unanswered', async () => {
-      const component = wrapper.vm as any
-      
-      // Set some questions to null (unanswered)
-      component.questionsSection1[0].answer = null
-      component.questionsSection1[1].answer = null
-      
-      const isValid = component.validateQuestions()
-      
-      expect(isValid).toBe(false)
-      expect(component.validationMessage).toBe('Alle spørgsmål skal udfyldes.')
-    })
-
-    test('validation passes when all questions are answered', () => {
-      const component = wrapper.vm as any
-      
-      // All questions already have default answers (0)
-      const isValid = component.validateQuestions()
-      
-      expect(isValid).toBe(true)
-      expect(component.validationMessage).toBe('')
-    })
-
-    test('isUnanswered correctly identifies null answers', () => {
-      const component = wrapper.vm as any
-      
-      const answeredQuestion = { answer: 0 }
-      const unansweredQuestion = { answer: null }
-      
-      expect(component.isUnanswered(answeredQuestion)).toBe(false)
-      expect(component.isUnanswered(unansweredQuestion)).toBe(true)
-    })
-
-    test('form submission is prevented when validation fails', async () => {
-      const component = wrapper.vm as any
-      
-      // Set question to unanswered
-      component.questionsSection1[0].answer = null
-      
-      // Mock calculateResults to verify it's not called
-      const calculateSpy = vi.spyOn(component, 'calculateResults')
-      
-      await component.handleSubmit()
-      
-      expect(component.formSubmitted).toBe(true)
-      expect(component.validationMessage).toBe('Alle spørgsmål skal udfyldes.')
-      expect(calculateSpy).not.toHaveBeenCalled()
-    })
-  })
-
-  describe('Calculation Logic', () => {
-    test('calculates total score correctly', () => {
-      const component = wrapper.vm as any
-      
-      // Set specific scores
-      component.questionsSection1[0].answer = 1
-      component.questionsSection1[1].answer = 2
-      component.questionsSection1[2].answer = 1
-      // Rest remain 0
-      
-      component.calculateResults()
-      
-      expect(component.totalScore).toBe(4)
-      expect(component.resultsSection1.length).toBe(10)
-    })
-
-    test('determines conclusion for low risk score', () => {
-      const component = wrapper.vm as any
-      
-      // Set score below threshold
-      component.questionsSection1.forEach((q: any, i: number) => {
-        q.answer = i < 3 ? 1 : 0 // Total = 3
-      })
-      
-      component.calculateResults()
-      
-      expect(component.totalScore).toBe(3)
-      expect(component.conclusion).toBe('Ikke tegn på alkoholafhængighed (AUDIT Score < 8)')
-      expect(component.conclusionSeverity).toBe('success')
-    })
-
-    test('determines conclusion for high risk score', () => {
-      const component = wrapper.vm as any
-      
-      // Set score above threshold
-      component.questionsSection1.forEach((q: any, i: number) => {
-        q.answer = i < 8 ? 1 : 0 // Total = 8
-      })
-      
-      component.calculateResults()
-      
-      expect(component.totalScore).toBe(8)
-      expect(component.conclusion).toBe('Tegn på alkoholafhængighed (AUDIT Score ≥ 8)')
-      expect(component.conclusionSeverity).toBe('warn')
-    })
-
-    test('handles boundary cases correctly', () => {
-      const component = wrapper.vm as any
-      
-      // Test score of exactly 7 (just below threshold)
-      component.questionsSection1.forEach((q: any, i: number) => {
-        q.answer = i < 7 ? 1 : 0 // Total = 7
-      })
-      
-      component.calculateResults()
-      
-      expect(component.totalScore).toBe(7)
-      expect(component.conclusion).toBe('Ikke tegn på alkoholafhængighed (AUDIT Score < 8)')
-      expect(component.conclusionSeverity).toBe('success')
-    })
-
-    test('creates correct result structure', () => {
-      const component = wrapper.vm as any
-      
-      component.questionsSection1[0].answer = 2
-      component.calculateResults()
-      
-      const firstResult = component.resultsSection1[0]
-      expect(firstResult).toHaveProperty('question')
-      expect(firstResult).toHaveProperty('text')
-      expect(firstResult).toHaveProperty('score')
-      expect(firstResult.question).toBe('1')
-      expect(firstResult.score).toBe(2)
-      expect(firstResult.text).toBe('1. Hvor tit drikker du alkohol?')
-    })
-  })
-
-  describe('Interactive Behaviors', () => {
-    test('reset function clears results and resets questions', () => {
-      const component = wrapper.vm as any
-      
-      // Set some data
-      component.questionsSection1[0].answer = 3
-      component.resultsSection1 = [{ question: '1', text: 'test', score: 3 }]
-      component.totalScore = 10
-      component.validationMessage = 'test message'
-      component.formSubmitted = true
-      
-      component.resetQuestions()
-      
-      // Check questions reset to first option value
-      expect(component.questionsSection1[0].answer).toBe(0)
-      
-      // Check state cleared
-      expect(component.resultsSection1).toEqual([])
-      expect(component.totalScore).toBe(0)
-      expect(component.validationMessage).toBe('')
-      expect(component.formSubmitted).toBe(false)
-    })
-
-    test('reset button works correctly', async () => {
-      const component = wrapper.vm as any
-      
-      // Set some initial state to verify reset works
-      component.questionsSection1[0].answer = 3
-      component.totalScore = 10
-      component.formSubmitted = true
-      
-      // Call resetQuestions directly to test functionality
-      component.resetQuestions()
-      
-      expect(component.questionsSection1[0].answer).toBe(0)
-      expect(component.totalScore).toBe(0)
-      expect(component.formSubmitted).toBe(false)
-    })
-
-    test('handleSubmit works correctly when valid', async () => {
-      const component = wrapper.vm as any
-      
-      // Verify initial state
-      expect(component.formSubmitted).toBe(false)
-      expect(component.totalScore).toBe(0)
-      
-      // All questions already have valid answers (0)
-      // Call handleSubmit directly to test functionality
-      await component.handleSubmit()
-      
-      expect(component.formSubmitted).toBe(true)
-      expect(component.totalScore).toBeGreaterThanOrEqual(0) // Score calculated
-      expect(component.resultsSection1.length).toBe(10) // Results created
-    })
-
-    test('generatePayload creates correct data structure', () => {
-      const component = wrapper.vm as any
-      
-      component.name = 'Test Patient'
-      component.age = 45
-      component.gender = 'Kvinde'
-      component.totalScore = 5
-      
-      const payload = component.generatePayload()
-      
-      expect(payload).toHaveProperty('name', 'Test Patient')
-      expect(payload).toHaveProperty('age', 45)
-      expect(payload).toHaveProperty('gender', 'Kvinde')
-      expect(payload).toHaveProperty('answers')
-      expect(payload).toHaveProperty('scores')
-      expect(payload.scores.totalScore).toBe(5)
-      expect(payload.answers.length).toBe(10)
-    })
-  })
-
-  describe('Results Display', () => {
-    test('results section not displayed initially', () => {
-      expect(wrapper.find('.results').exists()).toBe(false)
-    })
-
-    test('results section displayed after calculation', async () => {
-      const component = wrapper.vm as any
-      
-      // Trigger calculation
-      component.calculateResults()
-      await nextTick()
-      
-      expect(component.resultsSection1.length).toBe(10)
-      // Results section should appear when resultsSection1 has content
-    })
-
-    test('copy dialog behavior with no results', () => {
-      const component = wrapper.vm as any
-      const copyDialog = wrapper.find('[data-testid="copy-dialog"]')
-      
-      // Initially resultsSection is null and resultsSection1 is empty
-      expect(component.resultsSection).toBe(null)
-      expect(component.resultsSection1).toEqual([])
-      expect(copyDialog.exists()).toBe(true)
-    })
-
-    test('copy dialog enabled after calculation', async () => {
-      const component = wrapper.vm as any
-      
-      component.calculateResults()
-      await nextTick()
-      
-      // After calculation, resultsSection1 should have content
-      expect(component.resultsSection1.length).toBeGreaterThan(0)
-      
-      const copyDialog = wrapper.find('[data-testid="copy-dialog"]')
-      // The disabled attribute depends on resultsSection (DOM ref), not resultsSection1 (array)
-      // In our test environment, this may not work exactly as in browser
-      expect(copyDialog.exists()).toBe(true)
-    })
-  })
-
-  describe('Patient Info Integration', () => {
-    test('updates patient name correctly', async () => {
-      const nameInput = wrapper.find('[data-testid="name-input"]')
-      await nameInput.setValue('John Doe')
-      
-      const component = wrapper.vm as any
-      expect(component.name).toBe('John Doe')
-    })
-
-    test('updates patient age correctly', async () => {
-      const ageInput = wrapper.find('[data-testid="age-input"]')
-      await ageInput.setValue('35')
-      
-      const component = wrapper.vm as any
-      expect(component.age).toBe(35)
-    })
-
-    test('updates patient gender correctly', async () => {
-      const genderSelect = wrapper.find('[data-testid="gender-select"]')
-      await genderSelect.setValue('Kvinde')
-      
-      const component = wrapper.vm as any
-      expect(component.gender).toBe('Kvinde')
-    })
-  })
-})
-=======
 import { describe, expect, test, vi, beforeEach } from 'vitest';
 import { mount } from '@vue/test-utils';
 import AuditScore from '@/components/AuditScore.vue';
@@ -716,5 +93,4 @@
     expect(resultsSection.exists()).toBe(true);
     expect(wrapper.text()).toContain('AUDIT Score 15 : Tegn på alkoholafhængighed');
   });
-});
->>>>>>> c61112de
+});